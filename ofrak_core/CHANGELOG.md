--- conflicted
+++ resolved
@@ -10,11 +10,8 @@
 
 ### Added
 - Replace unofficial p7zip with official 7zip package. 
-<<<<<<< HEAD
 - File browser dialog in the GUI
-=======
 - GUI command line now has a flag to not automatically open the browser
->>>>>>> 5cd8a828
 
 ### Changed
 - GUI is much faster, especially for resources with hundreds of thousands of children [#191](https://github.com/redballoonsecurity/ofrak/pull/191)
