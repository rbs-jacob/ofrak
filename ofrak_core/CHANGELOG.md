--- conflicted
+++ resolved
@@ -4,13 +4,9 @@
 The format is based on [Keep a Changelog](https://keepachangelog.com/en/1.0.0/) and adheres to [Semantic Versioning](https://semver.org/spec/v2.0.0.html).
 
 ## [Unreleased](https://github.com/redballoonsecurity/ofrak/tree/master)
-<<<<<<< HEAD
 ### Fixed
+- Fixed a bug where clicking "Unpack" or "Identify" (for example) too quickly after loading a large resource causes an error that freezes up the whole GUI ([#297](https://github.com/redballoonsecurity/ofrak/pull/297))
 - Bump `importlib-metadata` version to fix import errors in Python 3.8 ([#296](https://github.com/redballoonsecurity/ofrak/pull/296))
-=======
-### Fixed 
-- Fixed a bug where clicking "Unpack" or "Identify" (for example) too quickly after loading a large resource causes an error that freezes up the whole GUI ([#297](https://github.com/redballoonsecurity/ofrak/pull/297))
->>>>>>> 38f6d987
 
 ## [3.0.0](https://github.com/redballoonsecurity/ofrak/compare/ofrak-v2.2.1...ofrak-v3.0.0)
 ### Added
