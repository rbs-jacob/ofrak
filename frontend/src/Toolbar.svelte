--- conflicted
+++ resolved
@@ -40,7 +40,6 @@
   import { shortcuts } from "./keyboard.js";
 
   export let toolbarButtons;
-<<<<<<< HEAD
   let hovering;
 
   function slide(node, { speed = 1 }) {
@@ -54,7 +53,6 @@
       },
     };
   }
-=======
 
   /***
    * Show the loading spinner while an async onclick function does its thing.
@@ -90,33 +88,19 @@
     }
     shortcuts[button.shortcut] = wrapOnCick(button);
   });
->>>>>>> 785ada4a
 </script>
 
 <div class="hbox">
   {#each toolbarButtons as button}
-<<<<<<< HEAD
     <Hoverable let:hovering>
       <button
-        on:click="{async (e) => {
-          const oldIcon = button.iconUrl;
-          button.iconUrl = '/icons/loading.svg';
-          await button
-            .onclick(e)
-            .then((_) => {
-              button.iconUrl = oldIcon;
-            })
-            .catch((e) => {
-              button.iconUrl = '/icons/error.svg';
-              try {
-                let errorObject = JSON.parse(e.message);
-                alert(`${errorObject.type}: ${errorObject.message}`);
-              } catch {
-                alert(e);
-              }
-              console.error(e);
-            });
-        }}"
+        on:click="{wrapOnCick(button)}"
+        title="{button.text +
+          (button.shortcut
+            ? ' (Shortcut key: ' +
+              button.shortcut.split('+').reverse().join(' + ') +
+              ')'
+            : '')}"
       >
         {#if button.iconUrl}
           <Icon url="{button.iconUrl}" />
@@ -126,21 +110,5 @@
         {/if}
       </button>
     </Hoverable>
-=======
-    <button
-      on:click="{wrapOnCick(button)}"
-      title="{button.text +
-        (button.shortcut
-          ? ' (Shortcut key: ' +
-            button.shortcut.split('+').reverse().join(' + ') +
-            ')'
-          : '')}"
-    >
-      {#if button.iconUrl}
-        <Icon url="{button.iconUrl}" />
-      {/if}
-      {button.text}
-    </button>
->>>>>>> 785ada4a
   {/each}
 </div>