<style>
  .container {
    display: flex;
    flex-direction: column;
    flex-wrap: nowrap;
    justify-content: center;
    align-items: stretch;
    align-content: center;
    max-height: 100%;
    min-height: 100%;
  }

  .config {
    overflow: auto;
    max-height: 100%;
    min-height: 100%;
  }

  .inputs {
    flex-grow: 1;
    display: flex;
    flex-direction: column;
    flex-wrap: nowrap;
    justify-content: flex-start;
    align-items: stretch;
    overflow: auto;
    max-height: 100%;
    min-height: 100%;
  }

  .inputs > *:first-child {
    margin-top: 0;
  }

  .checkboxes {
    display: flex;
    flex-direction: column;
    flex-wrap: nowrap;
    justify-content: flex-start;
    align-items: flex-start;
    align-content: baseline;
  }

  .error {
    margin-top: 2em;
  }

  .actions {
    display: flex;
    flex-direction: row;
    flex-wrap: nowrap;
    justify-content: space-evenly;
    align-items: center;
    align-content: center;
    margin-top: 1em;
  }

  select,
  option {
    background-color: var(--main-bg-color);
    color: inherit;
    border: 1px solid;
    border-color: inherit;
    border-radius: 0;
    padding: 0.5em 1em;
    margin-left: 0.5em;
    margin-right: 0.5em;
    font-size: inherit;
    font-family: var(--font);
    box-shadow: none;
  }

  select {
    width: 100%;
    margin: 0;
    margin-bottom: 1em;
  }

  option {
    font-family: monospace;
  }

  .filters {
    display: flex;
    flex-direction: row;
    flex-wrap: nowrap;
    justify-content: space-between;
    align-items: flex-start;
    align-content: center;
  }

  .filters > * {
    flex-grow: 1;
    margin: 0 1em;
  }

  .filters > *:first-child {
    margin-left: 0;
  }

  .filters > *:last-child {
    margin-right: 0;
  }

  hr {
    border: 1px dashed var(--main-fg-color);
    width: 100%;
    margin: 1em 0;
    padding: 0;
    box-sizing: border-box;
  }
</style>

<script>
  import {
    selected,
    selectedResource,
    resourceNodeDataMap,
  } from "../stores.js";
  import { splitAndCapitalize } from "../helpers.js";
  import { onMount } from "svelte";

  import LoadingText from "../utils/LoadingText.svelte";
  import Checkbox from "../utils/Checkbox.svelte";
  import Button from "../utils/Button.svelte";
  import BaseSerializerInputForm from "../utils/serializer_inputs/BaseSerializerInputForm.svelte";

  export let modifierView;
  let errorMessage,
    allComponents = true,
    includeAnalyzers = false,
    includeModifiers = false,
    includePackers = false,
    includeUnpackers = false,
    targetFilter = null,
    selectedComponent = null,
    ofrakComponentsPromise = new Promise(() => {}),
    ofrakTargetsPromise = new Promise(() => {}),
    ofrakConfigsPromise = new Promise(() => {}),
    config,
    ofrakConfigName = null;

  async function getTargetsAndComponents() {
    try {
      ofrakTargetsPromise = $selectedResource.get_tags_and_num_components(
        allComponents,
        includeAnalyzers,
        includeModifiers,
        includePackers,
        includeUnpackers
      );
      ofrakComponentsPromise = $selectedResource.get_components(
        allComponents,
        targetFilter,
        includeAnalyzers,
        includeModifiers,
        includePackers,
        includeUnpackers
      );
    } catch (err) {
      try {
        errorMessage = JSON.parse(err.message).message;
      } catch (_) {
        errorMessage = err.message;
      }
    }
  }

  getTargetsAndComponents();

  $: {
    getTargetsAndComponents(
      allComponents,
      includeAnalyzers,
      includeModifiers,
      includePackers,
      includeUnpackers,
      targetFilter
    );
  }

  $: if (selectedComponent) {
    try {
      ofrakConfigsPromise =
        $selectedResource.get_config_for_component(selectedComponent);
    } catch (err) {
      try {
        errorMessage = `Error: ${JSON.parse(err.message).message}`;
      } catch (_) {
        errorMessage = `Error: ${err.message}`;
      }
    }
  }

  $: runComponent = async () => {
    let ofrakConfig = await ofrakConfigsPromise;
    if (ofrakConfig.length != 0) {
      ofrakConfigName = ofrakConfig["name"];
    }
    try {
      const results = await $selectedResource.run_component(
        selectedComponent,
        ofrakConfig["type"],
        config
      );
      if (!$resourceNodeDataMap[$selected]) {
        $resourceNodeDataMap[$selected] = {};
      }
      $resourceNodeDataMap[$selected].collapsed = false;
      $resourceNodeDataMap[$selected].childrenPromise =
        $selectedResource.get_children();
      for (const result in results) {
        if (result === "modified") {
          for (const resource of results[result]) {
            if (!$resourceNodeDataMap[resource["id"]]) {
              $resourceNodeDataMap[resource["id"]] = {};
            }
            $resourceNodeDataMap[resource["id"]].lastModified = true;
          }
        }
      }
      const orig_selected = $selected;
      $selected = undefined;
      $selected = orig_selected;
      modifierView = undefined;
    } catch (err) {
      try {
        const parsed = JSON.parse(err.message);
        errorMessage = `${parsed.type}: ${parsed.message}`;
      } catch (_) {
        errorMessage = `Error: ${err.message}`;
      }
    }
  };

  onMount(async () => {
    selectedComponent = undefined;
    getTargetsAndComponents();
  });
</script>

<div class="container">
  <div class="inputs">
    <div class="filters">
      <div class="checkboxes">
        {#await ofrakTargetsPromise}
          <LoadingText />
        {:then ofrakTags}
          <select bind:value="{targetFilter}">
            <option value="{null}">Filter by Tag</option>
            {#each ofrakTags as [ofrakTag, numComponents]}
              {#if numComponents != 0}
                <option value="{ofrakTag}">
                  {ofrakTag} ({numComponents})
                </option>
              {/if}
            {/each}
          </select>
        {:catch}
          <p>Failed to get the list of OFRAK components!</p>
          <p>The back end server may be down.</p>
        {/await}
        <Checkbox bind:checked="{includeAnalyzers}" leftbox="{true}">
          Include Analyzers
        </Checkbox>
        <Checkbox bind:checked="{includeModifiers}" leftbox="{true}">
          Include Modifiers
        </Checkbox>
        <Checkbox bind:checked="{includePackers}" leftbox="{true}">
          Include Packers
        </Checkbox>
        <Checkbox bind:checked="{includeUnpackers}" leftbox="{true}">
          Include Unpackers
        </Checkbox>
      </div>
      {#await ofrakComponentsPromise}
        <LoadingText />
      {:then ofrakComponents}
        <div class="checkboxes">
          <select bind:value="{selectedComponent}">
            <option value="{null}">Select a component to run</option>
            {#each ofrakComponents.sort() as ofrakComponent}
              <option value="{ofrakComponent}">
                {ofrakComponent}
              </option>
            {/each}
          </select>
          <Checkbox bind:checked="{allComponents}" leftbox="{true}">
            Show all components
          </Checkbox>
        </div>
      {:catch}
        <p>Failed to get the list of OFRAK components!</p>
        <p>The back end server may be down.</p>
      {/await}
    </div>

    <hr />
<<<<<<< HEAD

    {#await ofrakComponentsPromise}
      <LoadingText />
    {:then ofrakComponents}
      {#if selectedComponent != null}
        {#await ofrakConfigsPromise}
          <LoadingText />
        {:then ofrakConfig}
          {#if ofrakConfig.length != 0}
            <p>Configure {splitAndCapitalize(selectedComponent)}:</p>
            <BaseSerializerInputForm
              node="{ofrakConfig}"
              bind:element="{config}"
            />
          {/if}
        {:catch}
          <p>Failed to get config for {selectedComponent}!</p>
          <p>The back end server may be down.</p>
        {/await}
=======
    <div class="config">
      {#await ofrakComponentsPromise}
        <LoadingText />
      {:then ofrakComponents}
        {#if selectedComponent != null}
          {#await ofrakConfigsPromise}
            <LoadingText />
          {:then ofrakConfig}
            {#if ofrakConfig.length != 0}
              <p>Configure {splitAndCapitalize(selectedComponent)}:</p>
              <SerializerInputForm
                node="{ofrakConfig}"
                bind:element="{config}"
              />
            {/if}
          {:catch}
            <p>Failed to get config for {selectedComponent}!</p>
            <p>The back end server may be down.</p>
          {/await}
        {/if}
      {:catch}
        <p>Failed to get the list of OFRAK components!</p>
        <p>The back end server may be down.</p>
      {/await}
      {#if errorMessage}
        <p class="error">
          Error:
          {errorMessage}
        </p>
>>>>>>> 62ba3033
      {/if}
    </div>
  </div>

  <div class="actions">
    <Button on:click="{runComponent}">
      Run {selectedComponent}
    </Button>
    <Button on:click="{() => (modifierView = undefined)}">Cancel</Button>
  </div>
</div><|MERGE_RESOLUTION|>--- conflicted
+++ resolved
@@ -296,27 +296,6 @@
     </div>
 
     <hr />
-<<<<<<< HEAD
-
-    {#await ofrakComponentsPromise}
-      <LoadingText />
-    {:then ofrakComponents}
-      {#if selectedComponent != null}
-        {#await ofrakConfigsPromise}
-          <LoadingText />
-        {:then ofrakConfig}
-          {#if ofrakConfig.length != 0}
-            <p>Configure {splitAndCapitalize(selectedComponent)}:</p>
-            <BaseSerializerInputForm
-              node="{ofrakConfig}"
-              bind:element="{config}"
-            />
-          {/if}
-        {:catch}
-          <p>Failed to get config for {selectedComponent}!</p>
-          <p>The back end server may be down.</p>
-        {/await}
-=======
     <div class="config">
       {#await ofrakComponentsPromise}
         <LoadingText />
@@ -327,7 +306,7 @@
           {:then ofrakConfig}
             {#if ofrakConfig.length != 0}
               <p>Configure {splitAndCapitalize(selectedComponent)}:</p>
-              <SerializerInputForm
+              <BaseSerializerInputForm
                 node="{ofrakConfig}"
                 bind:element="{config}"
               />
@@ -346,7 +325,6 @@
           Error:
           {errorMessage}
         </p>
->>>>>>> 62ba3033
       {/if}
     </div>
   </div>
